--- conflicted
+++ resolved
@@ -13,13 +13,10 @@
     handleHybridRagMessage,
     summarizeConversation, // <-- Import the function
 } = require('../controllers/chatController');
-<<<<<<< HEAD
 const { ChatSession, SESSION_STATES, SESSION_CONTEXTS, MESSAGE_TYPES } = require('../models/ChatSession');
 const DeepSearchService = require('../deep_search/services/deepSearchService');
 const quotaMonitor = require('../utils/quotaMonitor');
 
-=======
->>>>>>> 39dd1e68
 
 // --- Session Management Endpoints ---
 router.post('/session', tempAuth, createSession);
@@ -34,7 +31,6 @@
 router.post('/rag-v2', tempAuth, handleHybridRagMessage);
 router.post('/deep-search', tempAuth, handleDeepSearch);
 
-<<<<<<< HEAD
 // Get API quota status
 router.get('/quota-status', tempAuth, (req, res) => {
     try {
@@ -58,10 +54,5 @@
         });
     }
 });
-=======
-// --- NEW: Endpoint for short-term memory summarization ---
-// --- FIX: Use the imported controller function ---
-router.post('/summarize', tempAuth, summarizeConversation);
->>>>>>> 39dd1e68
 
 module.exports = router;