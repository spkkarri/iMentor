/* client/src/components/ChatPage.css */

/* --- Main Layout --- */
.chat-page-container {
  display: flex;
  height: 100vh;
  background-color: #1a1a1a;
}

.sidebar-area {
  width: 300px;
  flex-shrink: 0;
  display: flex;
  flex-direction: column;
  gap: 20px;
  overflow-y: auto;
  padding: 20px;
  background-color: #1a1a1a;
}

.chat-container {
  flex-grow: 1;
  display: flex;
  flex-direction: column;
  background-color: #2d2d2d;
  overflow: hidden;
}

/* --- Chat Header --- */
.chat-header {
  display: flex;
  justify-content: space-between;
  align-items: center;
  padding: 15px 20px;
  background-color: #3c3c3c;
  border-bottom: 1px solid #444;
}

.chat-header h1 {
  margin: 0;
  font-size: 1.2rem;
}

.header-controls {
  display: flex;
  align-items: center;
  gap: 15px;
}

.username-display {
  font-size: 0.9rem;
  color: #b3b3b3;
}

.header-button {
  background: none;
  border: 1px solid #555;
  color: #e0e0e0;
  padding: 6px 12px;
  border-radius: 5px;
  cursor: pointer;
  transition: background-color 0.2s;
}

.header-button:hover {
  background-color: #4a4a4a;
}

/* --- Messages Area --- */
.messages-area {
  flex-grow: 1;
  overflow-y: auto;
  padding: 20px;
}

.message-wrapper {
  display: flex;
  flex-direction: column;
  margin-bottom: 20px;
  max-width: 85%;
}

.message-wrapper.user {
  align-items: flex-end;
  margin-left: auto;
}

.message-wrapper.assistant {
  align-items: flex-start;
  margin-right: auto;
}

.message-content {
  padding: 12px 15px;
  border-radius: 12px;
  background-color: #3c3c3c;
  line-height: 1.6;
  position: relative; /* For edit button positioning */
}

.message-wrapper.user .message-content {
  background-color: #90caf9;
  color: #121212;
}

.message-content p {
  margin: 0;
}

/* Footer for timestamp and TTS button */
.message-footer {
  display: flex;
  justify-content: space-between;
  align-items: center;
  margin-top: 12px; /* Space above the footer */
}

/* For user messages, push timestamp to the far right */
.message-wrapper.user .message-footer {
  justify-content: flex-end;
  align-items: center;
  gap: 10px;
}

.message-timestamp {
  font-size: 0.75rem;
  color: #888;
}

.message-wrapper.user .message-timestamp {
  color: #121212;
  opacity: 0.7;
}

/* TTS Button with transparent background */
.tts-button {
  background: transparent;
  border: none;
  cursor: pointer;
  color: #888; /* Default subtle color */
  padding: 0;
  margin-right: 10px; /* Space between icon and timestamp */
  display: flex;
  align-items: center;
  justify-content: center;
  transition: color 0.2s ease;
}

.tts-button:hover {
  color: #fff; /* Brighter on hover */
}

.tts-button.speaking {
  color: #90caf9; /* Accent color when active */
}

/* --- Input Form Area --- */
.message-input-form {
  display: flex;
  align-items: center;
  gap: 12px;
  padding: 15px 20px;
  border-top: 1px solid #444;
  background-color: #23272f;
}

.message-input-form textarea {
  flex-grow: 1;
  background-color: #23272f;
  border: 1.5px solid #555;
  border-radius: 8px;
  color: #fff;
  padding: 12px 16px;
  font-size: 1rem;
  resize: none;
  min-height: 44px;
  transition: border 0.2s;
}

.message-input-form textarea:focus {
  border: 1.5px solid #90caf9;
  outline: none;
}

.toggle-container {
  display: flex;
  align-items: center;
  gap: 6px;
  color: #b3b3b3;
  font-size: 0.95rem;
  background: #23272f;
  border-radius: 6px;
  padding: 4px 8px;
  margin: 0 2px;
  transition: background 0.2s;
}

.toggle-container:hover {
  background: #2d2d2d;
}

.toggle-container input[type="checkbox"] {
  accent-color: #90caf9;
  width: 18px;
  height: 18px;
  cursor: pointer;
}

.toggle-container label {
  cursor: pointer;
  user-select: none;
}

.send-button, .mic-button {
  flex-shrink: 0;
  border: none;
  border-radius: 8px;
  width: 44px;
  height: 44px;
  display: flex;
  justify-content: center;
  align-items: center;
  cursor: pointer;
  transition: background-color 0.2s, color 0.2s, border-color 0.2s;
}

.send-button {
  background-color: #90caf9;
  color: #121212;
  box-shadow: 0 2px 8px rgba(144,202,249,0.08);
}

.send-button:hover:not(:disabled) {
  background-color: #64b5f6;
  color: #fff;
}

.mic-button {
  background: none;
  color: #90caf9;
  border: 1.5px solid #90caf9;
  border-radius: 50%;
}

.mic-button:hover:not(:disabled) {
  background: #2d2d2d;
  color: #fff;
  border-color: #fff;
}

.mic-button.listening {
  color: #f44336;
  border-color: #f44336;
  background: #2d2d2d;
}

.send-button:disabled, .mic-button:disabled, .tts-button:disabled {
  opacity: 0.5;
  cursor: not-allowed;
}

/* --- Indicators & Special Content --- */
.loading-indicator {
  text-align: center;
  padding: 10px;
  font-style: italic;
  color: #b3b3b3;
}

.error-message {
  color: #f44336;
  text-align: center;
  padding: 0 20px 10px;
}

.mindmap-container {
  background-color: #2d2d2d; 
  padding: 20px;
  border-radius: 8px;
  margin-top: 12px;
  height: 400px; 
  width: 100%;
}

.deep-search .message-content {
  border-left: 3px solid #90caf9;
  background-image: linear-gradient(to right, rgba(144, 202, 249, 0.05), rgba(144, 202, 249, 0));
}

.sources-list {
  margin-top: 0.5rem;
  font-size: 0.9rem;
}

.sources-list ul {
  list-style-type: decimal;
  padding-left: 20px;
}

.sources-list a {
  color: #90caf9;
  text-decoration: none;
}

.sources-list a:hover {
  text-decoration: underline;
}

/* --- NEW: System Info Message Style --- */
.message-content.system-info {
  background-color: #2c3e50; /* A different color for system messages */
  border-left: 3px solid #3498db;
  font-style: italic;
  color: #ecf0f1;
}

/* --- NEW: Code Block with Copy Button --- */
.code-block-wrapper {
  position: relative;
  background-color: #1e1e1e;
  border-radius: 8px;
  margin: 10px 0;
  overflow: hidden;
}
.code-block-wrapper pre {
  margin: 0;
  padding: 15px;
  overflow-x: auto;
}
.copy-code-button {
  position: absolute;
  top: 8px;
  right: 8px;
  background-color: #444;
  color: #eee;
  border: none;
  padding: 5px 10px;
  border-radius: 5px;
  cursor: pointer;
  opacity: 0.7;
  transition: opacity 0.2s, background-color 0.2s;
  display: flex;
  align-items: center;
  gap: 5px;
}
.code-block-wrapper:hover .copy-code-button {
  opacity: 1;
}
.copy-code-button:hover {
  background-color: #555;
}

/* --- NEW: Edit Message Styles --- */
.edit-message-icon {
  background: none;
  border: none;
  color: #121212;
  opacity: 0.5;
  cursor: pointer;
  padding: 2px;
  transition: opacity 0.2s;
}
.message-wrapper.user:hover .edit-message-icon {
  opacity: 1;
}
.edit-message-container {
  display: flex;
  flex-direction: column;
  gap: 10px;
}
.edit-message-textarea {
  width: 100%;
  min-height: 80px;
  background-color: #e3f2fd;
  border: 1px solid #90caf9;
  border-radius: 4px;
  padding: 8px;
  font-family: inherit;
  font-size: 1rem;
  color: #121212;
  resize: vertical;
}
.edit-message-controls {
  display: flex;
  justify-content: flex-end;
  gap: 8px;
}
.edit-message-button {
  display: flex;
  align-items: center;
  gap: 5px;
  padding: 6px 12px;
  border-radius: 5px;
  border: none;
  cursor: pointer;
  font-weight: 500;
}
.edit-message-button.save {
  background-color: #4caf50;
  color: white;
}
.edit-message-button.cancel {
  background-color: #757575;
  color: white;
}

/* --- NEW: FAQ Button Styles --- */
.faq-container {
  display: flex;
  flex-wrap: wrap;
  gap: 8px;
  margin-top: 15px;
  padding-left: 10px;
}
.faq-button {
  background-color: rgba(144, 202, 249, 0.1);
  border: 1px solid rgba(144, 202, 249, 0.5);
  color: #90caf9;
  padding: 8px 12px;
  border-radius: 15px;
  cursor: pointer;
  font-size: 0.85rem;
  transition: background-color 0.2s;
}
.faq-button:hover:not(:disabled) {
  background-color: rgba(144, 202, 249, 0.2);
}
.faq-button:disabled {
  opacity: 0.5;
  cursor: not-allowed;
}


/* Modern pill-shaped input bar styles */
.modern-input-bar {
  display: flex;
  flex-direction: row;
  align-items: center;
  border: 1.5px solid #444;
  border-radius: 32px;
  background: #23272f;
  padding: 0 16px;
  margin: 16px auto 8px auto;
  max-width: 98vw;
  min-height: 56px;
  box-sizing: border-box;
  gap: 8px;
  width: 98vw;
}
.modern-input {
  flex: 1 1 auto;
  background: transparent;
  border: none;
  outline: none;
  color: #fff;
  font-size: 1.1rem;
  padding: 16px 8px;
  min-width: 0;
}
.input-action-btn {
  background: none;
  border: none;
  color: #b3b3b3;
  font-size: 1.25rem;
  border-radius: 50px;
  padding: 8px 14px;
  display: flex;
  align-items: center;
  gap: 6px;
  cursor: pointer;
  transition: background 0.18s, color 0.18s;
  font-weight: 500;
  outline: none;
}
.input-action-btn:hover:not(:disabled), .input-action-btn:focus:not(:disabled) {
  background: #333b4a;
  color: #90caf9;
}
.input-action-btn.active {
  background: #90caf9;
  color: #121212;
  font-weight: 600;
}
.input-action-btn:disabled {
  opacity: 0.5;
  cursor: not-allowed;
}

/* --- NEW: Style for listening mic button --- */
.input-action-btn.listening {
  background: #f44336;
  color: #fff;
}

.input-action-btn.stop-mic-btn {
  background: #e0e0e0;
  color: #1a1a1a;
}

.input-action-btn.stop-mic-btn:hover:not(:disabled) {
  background: #b3b3b3;
  color: #1a1a1a;
}

@media (min-width: 601px) {
  .modern-input-bar {
    display: flex;
    flex-direction: row;
    align-items: center;
    justify-content: space-between;
    gap: 8px;
    width: 100%;
    min-width: 0;
    overflow: hidden;
    box-sizing: border-box;
  }
  .input-bar-left,
  .input-bar-right {
    display: flex;
    flex-direction: row;
    align-items: center;
    gap: 8px;
<<<<<<< HEAD
}

.hamburger-button-mobile {
    background: none; border: none; color: var(--secondary-text-color);
    width: 40px; height: 40px; border-radius: 50%;
    font-size: 1.25rem; display: flex; align-items: center; justify-content: center;
    transition: background-color 0.2s;
}
.hamburger-button-mobile:hover {
    background-color: var(--hover-color);
}
.chat-header h1 {
    margin: 0;
    font-size: 1.25rem;
    font-weight: 500;
}

/* === Desktop Gemini-style Sidebar === */
@media (min-width: 1024px) {
    /* Hide mobile-specific elements */
    .hamburger-button-mobile, .drawer-overlay, .mobile-sidebar-nav, .sidebar-divider { 
        display: none !important; 
    }

    /* Show desktop-specific elements */
    .sidebar-icons {
        display: flex; flex-direction: column; justify-content: space-between;
        align-items: center; width: var(--sidebar-icons-width);
        padding: 16px 0; flex-shrink: 0; background-color: var(--surface-color);
    }
    
    .sidebar-area { position: relative; left: auto; width: auto; transition: none; }
    
    .sidebar-icons-top, .sidebar-icons-bottom {
        display: flex; flex-direction: column; align-items: center; gap: 16px;
    }
    .icon-button {
        background: none; border: none; color: var(--secondary-text-color);
        width: 48px; height: 48px; border-radius: 50%; font-size: 1.2rem;
        display: flex; align-items: center; justify-content: center;
        cursor: pointer; transition: background-color 0.2s, color 0.2s;
    }
    .icon-button:hover { background-color: var(--hover-color); }
    .icon-button.active {
        background-color: var(--user-gradient-end);
        color: white;
    }
    .sidebar-content {
        width: var(--sidebar-content-width); max-width: var(--sidebar-content-width);
        border-left: 1px solid var(--border-color);
        transition: max-width 0.3s ease-in-out, padding 0.3s ease-in-out, opacity 0.3s ease-in-out;
        opacity: 1; overflow-x: hidden;
        gap: 24px; /* Restore gap for desktop */
    }
    .sidebar-area.collapsed .sidebar-content {
        max-width: 0; padding-left: 0; padding-right: 0;
        opacity: 0; overflow: hidden;
    }
    .chat-header { padding: 12px 24px; }
}

/* === Message Area & Other Styles === */
.messages-area { flex-grow: 1; overflow-y: auto; padding: 0 20px; }
.welcome-message { display: flex; flex-direction: column; align-items: center; justify-content: center; height: 100%; text-align: center; gap: 16px; }
.welcome-message h2 { font-size: 1.75rem; font-weight: 500; color: var(--secondary-text-color); }
.message-row { display: flex; gap: 16px; margin: 24px auto; max-width: 800px; width: 100%; }
.avatar { 
    width: 32px; height: 32px; border-radius: 50%; 
    background-color: var(--surface-color); 
    display: flex; align-items: center; justify-content: center; 
    font-weight: 500; flex-shrink: 0; margin-top: 2px; 
    font-size: 1rem;
}
.message-row.user .avatar { 
    background: linear-gradient(135deg, var(--user-gradient-start), var(--user-gradient-end)); 
    color: white; 
}
.profile-avatar {
    background: linear-gradient(135deg, var(--user-gradient-start), var(--user-gradient-end));
    color: white;
    width: 40px;
    height: 40px;
    font-size: 1.2rem;
}
.message-bubble-container { display: flex; flex-direction: column; width: 100%; gap: 8px; }
.message-bubble { line-height: 1.7; font-size: 1rem; color: var(--primary-text-color); }
.tts-button { background: none; border: none; color: var(--secondary-text-color); cursor: pointer; padding: 4px; border-radius: 50%; display: flex; align-items: center; justify-content: center; transition: background-color 0.2s; }
.tts-button:hover { background-color: var(--hover-color); color: var(--primary-text-color); }
.chat-footer { padding: 1rem 0; flex-shrink: 0; width: 100%; }
.input-area-container { max-width: 800px; margin: 0 auto; padding: 0 20px; box-sizing: border-box; }
.modern-input-bar { display: flex; align-items: center; gap: 8px; background-color: var(--surface-color); border: 1px solid var(--border-color); border-radius: 28px; padding: 4px 12px; min-height: 56px; transition: border-color 0.2s, box-shadow 0.2s; box-sizing: border-box; }
.modern-input-bar:focus-within { border-color: var(--secondary-text-color); box-shadow: 0 0 0 1px var(--secondary-text-color); }
.modern-input { flex-grow: 1; background: transparent; border: none; outline: none; color: var(--primary-text-color); font-size: 1rem; padding: 12px 4px; resize: none; height: 24px; line-height: 24px; max-height: 200px; font-family: inherit; }
.input-action-btn { background: none; border: 1.5px solid transparent; color: var(--secondary-text-color); font-size: 1rem; font-weight: 500; border-radius: 20px; padding: 6px 12px; display: flex; align-items: center; justify-content: center; cursor: pointer; transition: background-color 0.2s, color 0.2s, border-color 0.2s; white-space: nowrap; flex-shrink: 0; }
.input-action-btn.send-button, .input-action-btn.mic-button { padding: 8px; width: 40px; height: 40px; font-size: 1.2rem; border-radius: 50%; }
.input-action-btn:disabled { cursor: not-allowed; opacity: 0.5; }
.input-action-btn.active { background-color: var(--user-gradient-end); color: white; }
.error-message { color: #f48fb1; text-align: center; font-size: 0.9rem; margin-top: 8px; }
.ppt-generator-input {
    width: 95%;
    padding: 8px;
    margin-bottom: 10px;
    font-size: 16px;
}
.ppt-generator-select {
    width: 100%;
    padding: 8px;
    margin-bottom: 10px;
    font-size: 16px;
=======
    flex-shrink: 0;
  }
  .modern-input {
    min-width: 0;
    flex: 1 1 auto;
    width: 100%;
    box-sizing: border-box;
  }
>>>>>>> b41c6007
}<|MERGE_RESOLUTION|>--- conflicted
+++ resolved
@@ -520,7 +520,14 @@
     flex-direction: row;
     align-items: center;
     gap: 8px;
-<<<<<<< HEAD
+    flex-shrink: 0;
+  }
+  .modern-input {
+    min-width: 0;
+    flex: 1 1 auto;
+    width: 100%;
+    box-sizing: border-box;
+  }
 }
 
 .hamburger-button-mobile {
@@ -630,14 +637,4 @@
     padding: 8px;
     margin-bottom: 10px;
     font-size: 16px;
-=======
-    flex-shrink: 0;
-  }
-  .modern-input {
-    min-width: 0;
-    flex: 1 1 auto;
-    width: 100%;
-    box-sizing: border-box;
-  }
->>>>>>> b41c6007
 }