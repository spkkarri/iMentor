--- conflicted
+++ resolved
@@ -7,12 +7,7 @@
 import ReactMarkdown from 'react-markdown';
 import remarkGfm from 'remark-gfm';
 import { v4 as uuidv4 } from 'uuid';
-<<<<<<< HEAD
-import { FaBars, FaPaperPlane, FaMicrophone, FaHistory, FaPlus, FaCog, FaFolderOpen, FaSignOutAlt, FaBrain } from 'react-icons/fa';
-import { Popover, Typography, Button, Box, IconButton as MuiIconButton } from '@mui/material';
-=======
 import { FaPlus, FaMicrophone, FaEdit, FaSave, FaTimes, FaCopy, FaStop, FaPaperPlane } from 'react-icons/fa';
->>>>>>> ac4aeae9
 
 import SystemPromptWidget, { getPromptTextById } from './SystemPromptWidget';
 import FileUploadWidget from './FileUploadWidget';
@@ -335,62 +330,12 @@
             </div>
             <div className="chat-container">
                 <header className="chat-header">
-<<<<<<< HEAD
-                    <div className="header-left">
-                        <button onClick={() => setIsSidebarExpanded(p => !p)} className="header-button hamburger-button-mobile" title="Toggle Menu">
-                            <FaBars />
-                        </button>
-                        <h1>TutorAI</h1>
-                    </div>
-                    <div className="header-right">
-                        <button
-                            onClick={() => navigate('/training')}
-                            className="header-button training-button"
-                            title="LLM Training Dashboard"
-                        >
-                            <FaBrain />
-                        </button>
-                        <MuiIconButton onClick={handleProfileClick} title="Profile">
-                            <div className="avatar profile-avatar">{username?.[0]?.toUpperCase()}</div>
-                        </MuiIconButton>
-                        <Popover
-                            open={isProfileOpen}
-                            anchorEl={profileAnchorEl}
-                            onClose={handleProfileClose}
-                            anchorOrigin={{ vertical: 'bottom', horizontal: 'right' }}
-                            transformOrigin={{ vertical: 'top', horizontal: 'right' }}
-                        >
-                            <Box sx={{ p: 2, minWidth: '240px', backgroundColor: '#2d2d2d', color: '#fff', border: '1px solid #444', borderRadius: '8px' }}>
-                                <Typography variant="subtitle1" gutterBottom>
-                                    Signed in as
-                                </Typography>
-                                <Typography variant="body1" color="text.primary" sx={{ mb: 2, fontWeight: 'bold' }}>
-                                    {username}
-                                </Typography>
-                                <Button
-                                    fullWidth
-                                    variant="contained"
-                                    color="error"
-                                    startIcon={<FaSignOutAlt />}
-                                    sx={{ 
-                                        textTransform: 'none', 
-                                        backgroundColor: '#B00020', 
-                                        '&:hover': { backgroundColor: '#D50000' } 
-                                    }}
-                                    onClick={() => handleLogout(false)}
-                                >
-                                    Logout
-                                </Button>
-                            </Box>
-                        </Popover>
-=======
                     <h1>Engineering Tutor</h1>
                     <div className="header-controls">
                         <span className="username-display">Hi, {username}!</span>
                         <button onClick={() => setShowHistoryModal(true)} className="header-button" disabled={isProcessing}>History</button>
                         <button onClick={handleNewChat} className="header-button" disabled={isProcessing}>New Chat</button>
                         <button onClick={() => handleLogout(false)} className="header-button" disabled={isProcessing}>Logout</button>
->>>>>>> ac4aeae9
                     </div>
                 </header>
                 <div className="messages-area">
