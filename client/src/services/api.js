import axios from 'axios';

const getApiBaseUrl = () => {
    const backendPort = process.env.REACT_APP_BACKEND_PORT || 5007;
    const hostname = window.location.hostname;
    const protocol = window.location.protocol;
    return `${protocol}//${hostname}:${backendPort}/api`;
};

const API_BASE_URL = getApiBaseUrl();
console.log("API Base URL:", API_BASE_URL);

const api = axios.create({
    baseURL: API_BASE_URL,
});

api.interceptors.request.use(
    (config) => {
        const token = localStorage.getItem('token');
        if (token) {
            config.headers['Authorization'] = `Bearer ${token}`;
        }
        const userId = localStorage.getItem('userId');
        if (userId) {
            config.headers['x-user-id'] = userId;
        }
        
        if (config.data instanceof FormData) {
            delete config.headers['Content-Type'];
        } else if (!config.headers['Content-Type']) {
             config.headers['Content-Type'] = 'application/json';
        }
        return config;
    },
    (error) => Promise.reject(error)
);

api.interceptors.response.use(
    (response) => response,
    (error) => {
        if (error.response?.status === 401) {
            localStorage.clear();
            window.location.href = '/login?sessionExpired=true';
        }
        return Promise.reject(error);
    }
);

export const signupUser = (userData) => api.post('/auth/signup', userData);
export const signinUser = (userData) => api.post('/auth/signin', userData);
// Updated to send a more structured history
export const sendMessage = (messageData) => api.post('/chat/message', messageData);
export const saveChatHistory = (historyData) => api.post('/chat/history', historyData);
export const queryRagService = (queryData) => api.post('/chat/rag', queryData);
export const getChatSessions = () => api.get('/chat/sessions');
export const getSessionDetails = (sessionId) => api.get(`/chat/session/${sessionId}`);
export const uploadFile = (formData) => api.post('/upload', formData);
export const getUserFiles = () => api.get('/files');
export const deleteUserFile = (fileId) => api.delete(`/files/${fileId}`);
export const generatePodcast = (fileId) => api.post('/podcast/generate', { fileId });
export const generateMindMap = (fileId) => api.post('/mindmap/generate', { fileId });
export const performDeepSearch = (query, history = []) => api.post('/chat/deep-search', { query, history });
export const renameUserFile = (fileId, newOriginalName) => api.patch(`/files/${fileId}`, { newOriginalName });
export const getFileOverview = (fileId) => api.post('/files/overview', { fileId });

// --- Merged Functions ---

// User Memory Management (from main)
export const getMemories = () => api.get('/memory');
export const addMemory = (memoryData) => api.post('/memory', memoryData);
export const deleteMemory = (memoryId) => api.delete(`/memory/${memoryId}`);

<<<<<<< HEAD
// Quota Management
export const getQuotaStatus = () => api.get('/chat/quota-status');

// Training API
export const getTrainingDataStats = (subject) => api.get(`/training/data/stats/${subject}`);
export const uploadTrainingData = (formData) => api.post('/training/data/upload', formData);
export const addTextTrainingData = (subject, data) => api.post('/training/data/text', { subject, data });
export const generateSampleData = (subject, count = 100) => api.post('/training/data/generate', { subject, count });
export const getTrainingStatus = () => api.get('/training/status');
export const getTrainingModels = () => api.get('/training/models');
export const startTraining = (subject, config) => api.post('/training/start', { subject, config });
export const stopTraining = () => api.post('/training/stop');
export const getTrainingProgress = () => api.get('/training/progress');

// Advanced training API functions
export const getBaseModels = (includeCustom = false) => {
    const params = includeCustom ? { includeCustom: 'true' } : {};
    return api.get('/training/base-models', { params });
};
export const getCheckpoints = (subject = null) => {
    const params = subject ? { subject } : {};
    return api.get('/training/checkpoints', { params });
};

// Custom model API functions
export const uploadCustomModel = (formData) => {
    return api.post('/training/upload-model', formData, {
        headers: {
            'Content-Type': 'multipart/form-data',
        },
    });
};
export const getCustomModels = () => api.get('/training/custom-models');
export const deleteCustomModel = (modelId) => api.delete(`/training/custom-models/${modelId}`);

// Ollama API functions
export const getOllamaStatus = () => api.get('/training/ollama/status');
export const getOllamaModels = () => api.get('/training/ollama/models');
export const getPopularOllamaModels = () => api.get('/training/ollama/popular');
export const pullOllamaModel = (modelName) => api.post('/training/ollama/pull', { modelName });
export const deleteOllamaModel = (modelName) => api.delete(`/training/ollama/models/${modelName}`);
export const loadOllamaModel = (modelName) => api.post(`/training/ollama/load/${modelName}`);
export const unloadOllamaModel = (modelName) => api.post(`/training/ollama/unload/${modelName}`);
export const getRunningOllamaModels = () => api.get('/training/ollama/running');
export const configureOllama = (baseUrl) => api.post('/training/ollama/configure', { baseUrl });

// Database API functions
export const getSupportedDatabaseTypes = () => api.get('/training/database/supported-types');
export const getDataFormats = () => api.get('/training/database/data-formats');
export const testDatabaseConnection = (config) => api.post('/training/database/test-connection', { config });
export const getDatabaseSchema = (config) => api.post('/training/database/get-schema', { config });
export const extractTrainingData = (config, extractionConfig) => api.post('/training/database/extract-data', { config, extractionConfig });
export const validateTrainingData = (data, format, options) => api.post('/training/database/validate-data', { data, format, options });
export const downloadModel = (modelId) => api.get(`/training/download/${modelId}`, { responseType: 'blob' });
=======
// Quota Management (from main)
export const getQuotaStatus = () => api.get('/chat/quota-status');

// User Details (from team4)
export const getCurrentUser = () => api.get('/auth/me');
>>>>>>> ac4aeae9
<|MERGE_RESOLUTION|>--- conflicted
+++ resolved
@@ -70,65 +70,8 @@
 export const addMemory = (memoryData) => api.post('/memory', memoryData);
 export const deleteMemory = (memoryId) => api.delete(`/memory/${memoryId}`);
 
-<<<<<<< HEAD
-// Quota Management
-export const getQuotaStatus = () => api.get('/chat/quota-status');
-
-// Training API
-export const getTrainingDataStats = (subject) => api.get(`/training/data/stats/${subject}`);
-export const uploadTrainingData = (formData) => api.post('/training/data/upload', formData);
-export const addTextTrainingData = (subject, data) => api.post('/training/data/text', { subject, data });
-export const generateSampleData = (subject, count = 100) => api.post('/training/data/generate', { subject, count });
-export const getTrainingStatus = () => api.get('/training/status');
-export const getTrainingModels = () => api.get('/training/models');
-export const startTraining = (subject, config) => api.post('/training/start', { subject, config });
-export const stopTraining = () => api.post('/training/stop');
-export const getTrainingProgress = () => api.get('/training/progress');
-
-// Advanced training API functions
-export const getBaseModels = (includeCustom = false) => {
-    const params = includeCustom ? { includeCustom: 'true' } : {};
-    return api.get('/training/base-models', { params });
-};
-export const getCheckpoints = (subject = null) => {
-    const params = subject ? { subject } : {};
-    return api.get('/training/checkpoints', { params });
-};
-
-// Custom model API functions
-export const uploadCustomModel = (formData) => {
-    return api.post('/training/upload-model', formData, {
-        headers: {
-            'Content-Type': 'multipart/form-data',
-        },
-    });
-};
-export const getCustomModels = () => api.get('/training/custom-models');
-export const deleteCustomModel = (modelId) => api.delete(`/training/custom-models/${modelId}`);
-
-// Ollama API functions
-export const getOllamaStatus = () => api.get('/training/ollama/status');
-export const getOllamaModels = () => api.get('/training/ollama/models');
-export const getPopularOllamaModels = () => api.get('/training/ollama/popular');
-export const pullOllamaModel = (modelName) => api.post('/training/ollama/pull', { modelName });
-export const deleteOllamaModel = (modelName) => api.delete(`/training/ollama/models/${modelName}`);
-export const loadOllamaModel = (modelName) => api.post(`/training/ollama/load/${modelName}`);
-export const unloadOllamaModel = (modelName) => api.post(`/training/ollama/unload/${modelName}`);
-export const getRunningOllamaModels = () => api.get('/training/ollama/running');
-export const configureOllama = (baseUrl) => api.post('/training/ollama/configure', { baseUrl });
-
-// Database API functions
-export const getSupportedDatabaseTypes = () => api.get('/training/database/supported-types');
-export const getDataFormats = () => api.get('/training/database/data-formats');
-export const testDatabaseConnection = (config) => api.post('/training/database/test-connection', { config });
-export const getDatabaseSchema = (config) => api.post('/training/database/get-schema', { config });
-export const extractTrainingData = (config, extractionConfig) => api.post('/training/database/extract-data', { config, extractionConfig });
-export const validateTrainingData = (data, format, options) => api.post('/training/database/validate-data', { data, format, options });
-export const downloadModel = (modelId) => api.get(`/training/download/${modelId}`, { responseType: 'blob' });
-=======
 // Quota Management (from main)
 export const getQuotaStatus = () => api.get('/chat/quota-status');
 
 // User Details (from team4)
-export const getCurrentUser = () => api.get('/auth/me');
->>>>>>> ac4aeae9
+export const getCurrentUser = () => api.get('/auth/me');