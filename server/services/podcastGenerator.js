// server/services/podcastGenerator.js

const fs = require('fs').promises;
const path = require('path');
const { exec } = require('child_process');
const { promisify } = require('util');
<<<<<<< HEAD
const say = require('say');
=======
const axios = require('axios'); // Keep for potential ElevenLabs use
>>>>>>> b41c6007

const execAsync = promisify(exec);
const AUDIO_DIR = path.join(__dirname, '..', 'public', 'podcasts');

/**
 * Creates the audio directory if it doesn't exist.
 */
const createAudioDir = async () => {
    try {
        await fs.mkdir(AUDIO_DIR, { recursive: true });
    } catch (error) {
        console.error('Failed to create audio directory:', error);
        throw error;
    }
};

// Helper to escape text for PowerShell commands
const escapeForPowerShell = (text) => {
    if (!text) return '';
    return text
        .replace(/[\u2018\u2019\u201A\u201B\u2032\u2035]/g, "'")
        .replace(/[\u201C\u201D\u201E\u201F\u2033\u2036]/g, '"')
        .replace(/[\u2013\u2014\u2015]/g, '-')
        .replace(/'/g, "''")
        .replace(/[\r\n]+/g, ' ')
        .replace(/[^ -~]/g, '');
};

/**
 * Generates podcast audio using the built-in Windows SAPI.
 * This is the fallback method and requires no API keys.
 */
const generateWithSAPI = async (podcastScript, filename, timestamp) => {
    const outputPath = path.join(AUDIO_DIR, `${filename}_podcast_${timestamp}.wav`);
    console.log(`Generating podcast audio with ${podcastScript.length} segments using SAPI...`);

    const voicesCommand = `powershell -Command "Add-Type –AssemblyName System.speech; $synthesizer = New-Object System.Speech.Synthesis.SpeechSynthesizer; $voices = $synthesizer.GetInstalledVoices(); $voiceNames = @(); foreach($voice in $voices) { $voiceNames += $voice.VoiceInfo.Name; } $voiceNames -join ','; $synthesizer.Dispose();"`;
    const { stdout: voicesOutput } = await execAsync(voicesCommand);
    const availableVoices = voicesOutput.trim().split(',');
    
    const voice1 = availableVoices[0] || 'Microsoft David Desktop';
    const voice2 = availableVoices.length > 1 ? availableVoices[1] : (availableVoices[0] || 'Microsoft Zira Desktop');
    console.log(`Using SAPI voices: ${voice1} and ${voice2}`);

    const tempDir = path.join(AUDIO_DIR, 'temp');
    await fs.mkdir(tempDir, { recursive: true });
    const segmentFiles = [];

    for (let i = 0; i < podcastScript.length; i++) {
        const segment = podcastScript[i];
        const voiceToUse = (segment.speaker.toLowerCase().includes('b')) ? voice2 : voice1;
        const segmentFile = path.join(tempDir, `segment_${i}.wav`);
        const escapedText = escapeForPowerShell(segment.text);
        
        const segmentCommand = `powershell -Command "Add-Type –AssemblyName System.speech; $speak = New-Object System.Speech.Synthesis.SpeechSynthesizer; $speak.Rate = 0; $speak.Volume = 100; $speak.SelectVoice('${voiceToUse}'); $speak.SetOutputToWaveFile('${segmentFile}'); $speak.Speak('${escapedText}'); $speak.Dispose();"`;
        
        await execAsync(segmentCommand);
        segmentFiles.push(segmentFile);
    }

    console.log(`Generated ${segmentFiles.length} segments, combining into final podcast...`);
    const fileList = path.join(tempDir, 'filelist.txt');
    const fileListContent = segmentFiles.map(file => `file '${file.replace(/\\/g, '/')}'`).join('\n');
    await fs.writeFile(fileList, fileListContent);

    const combineCommand = `ffmpeg -f concat -safe 0 -i "${fileList}" -c copy "${outputPath}" -y`;
    await execAsync(combineCommand);

    await Promise.allSettled([
        ...segmentFiles.map(file => fs.unlink(file)),
        fs.unlink(fileList),
        fs.rmdir(tempDir).catch(() => {}) // Ignore error if dir not empty
    ]);

    return outputPath;
};

/**
 * Generates podcast audio using the ElevenLabs API.
 * This is the preferred, higher-quality method.
 */
const generateWithElevenLabs = async (podcastScript, filename, timestamp) => {
    const API_KEY = process.env.ELEVENLABS_API_KEY;
    const VOICE_ID_A = process.env.ELEVENLABS_VOICE_ID_A || '21m00Tcm4TlvDq8ikWAM'; // Default: Rachel
    
    const outputPath = path.join(AUDIO_DIR, `${filename}_podcast_${timestamp}.mp3`);
    console.log(`Generating podcast audio with ${podcastScript.length} segments using ElevenLabs...`);

    const fullScript = podcastScript.map(s => s.text).join(' ');
    
    const response = await axios({
        method: 'POST',
        url: `https://api.elevenlabs.io/v1/text-to-speech/${VOICE_ID_A}`,
        headers: { 'Accept': 'audio/mpeg', 'Content-Type': 'application/json', 'xi-api-key': API_KEY },
        data: { text: fullScript, model_id: 'eleven_multilingual_v2' },
        responseType: 'stream',
    });

    const writer = require('fs').createWriteStream(outputPath);
    response.data.pipe(writer);

    return new Promise((resolve, reject) => {
        writer.on('finish', () => resolve(outputPath));
        writer.on('error', reject);
    });
};

/**
 * Main function to generate podcast audio.
 * It checks for an ElevenLabs API key and uses it if available, otherwise falls back to SAPI.
 */
const generatePodcastAudio = async (podcastScript, filename) => {
<<<<<<< HEAD
    try {
        if (!podcastScript || !Array.isArray(podcastScript)) {
            throw new Error('Podcast script array is required');
        }
        await createAudioDir();

        const timestamp = new Date().toISOString().replace(/[:.]/g, '-');
        const safeFilename = filename.replace(/[^a-zA-Z0-9]/g, '_');
        const tempDir = path.join(AUDIO_DIR, 'temp_' + timestamp);
        await fs.mkdir(tempDir, { recursive: true });
        const segmentFiles = [];
        // List available voices on your Mac with: say -v '?'
        const voiceA = 'Samantha'; // Change to a valid macOS voice
        const voiceB = 'Daniel';   // Change to a valid macOS voice

        for (let i = 0; i < podcastScript.length; i++) {
            const segment = podcastScript[i];
            const text = segment.text;
            const voiceToUse = (segment.speaker.toLowerCase().includes('b') || segment.speaker.toLowerCase().includes('host b')) 
                ? voiceB 
                : voiceA;
            const segmentFile = path.join(tempDir, `segment_${i}.wav`);
            await new Promise((resolve, reject) => {
                say.export(text, voiceToUse, 1.0, segmentFile, (err) => {
                    if (err) return reject(err);
                    resolve();
                });
            });
            segmentFiles.push(segmentFile);
        }

        // Combine segments into one file using ffmpeg
        const outputPath = path.join(AUDIO_DIR, `${safeFilename}_podcast_${timestamp}.wav`);
        const fileList = path.join(tempDir, 'filelist.txt');
        const fileListContent = segmentFiles.map(file => `file '${file}'`).join('\n');
        await fs.writeFile(fileList, fileListContent);
        const combineCommand = `ffmpeg -f concat -safe 0 -i "${fileList}" -c copy "${outputPath}" -y`;
        await execAsync(combineCommand);
        // Clean up temporary files
        await Promise.allSettled([
            ...segmentFiles.map(file => fs.unlink(file)),
            fs.unlink(fileList),
            fs.rmdir(tempDir)
        ]);
        const stats = await fs.stat(outputPath);
        if (stats.size === 0) {
            throw new Error('Generated audio file is empty (0 bytes)');
        }

        const port = process.env.PORT || 5007;
        const baseUrl = process.env.BACKEND_URL || `http://localhost:${port}`;
        return `${baseUrl}/podcasts/${path.basename(outputPath)}`;
    } catch (error) {
        console.error('Error in generatePodcastAudio:', error);
        throw new Error(`Audio generation failed: ${error.message}`);
=======
    if (!podcastScript || !Array.isArray(podcastScript) || podcastScript.length === 0) {
        throw new Error('Podcast script is empty or invalid.');
    }

    await createAudioDir();
    const timestamp = new Date().toISOString().replace(/[:.]/g, '-');
    const safeFilename = filename.replace(/[^a-zA-Z0-9]/g, '_');
    
    let finalAudioPath;

    if (process.env.ELEVENLABS_API_KEY) {
        try {
            console.log('Attempting audio generation with ElevenLabs...');
            finalAudioPath = await generateWithElevenLabs(podcastScript, safeFilename, timestamp);
        } catch (error) {
            console.warn('ElevenLabs generation failed:', error.message);
            console.log('Falling back to built-in Windows SAPI...');
            finalAudioPath = await generateWithSAPI(podcastScript, safeFilename, timestamp);
        }
    } else {
        console.log('ElevenLabs API key not found. Using built-in Windows SAPI.');
        finalAudioPath = await generateWithSAPI(podcastScript, safeFilename, timestamp);
    }

    const stats = await fs.stat(finalAudioPath);
    if (stats.size === 0) {
        throw new Error('Generated audio file is empty (0 bytes)');
>>>>>>> b41c6007
    }

    console.log(`✅ Podcast generated: ${path.basename(finalAudioPath)} (${stats.size} bytes)`);
    const baseUrl = process.env.BACKEND_URL || 'http://localhost:5005';
    return `${baseUrl}/podcasts/${path.basename(finalAudioPath)}`;
};

module.exports = {
    generatePodcastAudio
};<|MERGE_RESOLUTION|>--- conflicted
+++ resolved
@@ -4,11 +4,8 @@
 const path = require('path');
 const { exec } = require('child_process');
 const { promisify } = require('util');
-<<<<<<< HEAD
 const say = require('say');
-=======
 const axios = require('axios'); // Keep for potential ElevenLabs use
->>>>>>> b41c6007
 
 const execAsync = promisify(exec);
 const AUDIO_DIR = path.join(__dirname, '..', 'public', 'podcasts');
@@ -121,7 +118,6 @@
  * It checks for an ElevenLabs API key and uses it if available, otherwise falls back to SAPI.
  */
 const generatePodcastAudio = async (podcastScript, filename) => {
-<<<<<<< HEAD
     try {
         if (!podcastScript || !Array.isArray(podcastScript)) {
             throw new Error('Podcast script array is required');
@@ -177,35 +173,6 @@
     } catch (error) {
         console.error('Error in generatePodcastAudio:', error);
         throw new Error(`Audio generation failed: ${error.message}`);
-=======
-    if (!podcastScript || !Array.isArray(podcastScript) || podcastScript.length === 0) {
-        throw new Error('Podcast script is empty or invalid.');
-    }
-
-    await createAudioDir();
-    const timestamp = new Date().toISOString().replace(/[:.]/g, '-');
-    const safeFilename = filename.replace(/[^a-zA-Z0-9]/g, '_');
-    
-    let finalAudioPath;
-
-    if (process.env.ELEVENLABS_API_KEY) {
-        try {
-            console.log('Attempting audio generation with ElevenLabs...');
-            finalAudioPath = await generateWithElevenLabs(podcastScript, safeFilename, timestamp);
-        } catch (error) {
-            console.warn('ElevenLabs generation failed:', error.message);
-            console.log('Falling back to built-in Windows SAPI...');
-            finalAudioPath = await generateWithSAPI(podcastScript, safeFilename, timestamp);
-        }
-    } else {
-        console.log('ElevenLabs API key not found. Using built-in Windows SAPI.');
-        finalAudioPath = await generateWithSAPI(podcastScript, safeFilename, timestamp);
-    }
-
-    const stats = await fs.stat(finalAudioPath);
-    if (stats.size === 0) {
-        throw new Error('Generated audio file is empty (0 bytes)');
->>>>>>> b41c6007
     }
 
     console.log(`✅ Podcast generated: ${path.basename(finalAudioPath)} (${stats.size} bytes)`);
