/* client/src/components/ChatPage.css */

/* --- Main Layout --- */
.chat-page-container {
  display: flex;
  height: 100vh;
  background-color: #1a1a1a;
}

.sidebar-area {
  width: 300px;
  flex-shrink: 0;
  display: flex;
  flex-direction: column;
  gap: 20px;
  overflow-y: auto;
  padding: 20px;
  background-color: #1a1a1a;
}

.chat-container {
  flex-grow: 1;
  display: flex;
  flex-direction: column;
  background-color: #2d2d2d;
  overflow: hidden;
}

/* --- Chat Header --- */
.chat-header {
  display: flex;
  justify-content: space-between;
  align-items: center;
  padding: 15px 20px;
  background-color: #3c3c3c;
  border-bottom: 1px solid #444;
}

.chat-header h1 {
  margin: 0;
  font-size: 1.2rem;
}

.header-controls {
  display: flex;
  align-items: center;
  gap: 15px;
}

.username-display {
  font-size: 0.9rem;
  color: #b3b3b3;
}

.header-button {
  background: none;
  border: 1px solid #555;
  color: #e0e0e0;
  padding: 6px 12px;
  border-radius: 5px;
  cursor: pointer;
  transition: background-color 0.2s;
}

.header-button:hover {
  background-color: #4a4a4a;
}

/* --- Messages Area --- */
.messages-area {
  flex-grow: 1;
  overflow-y: auto;
  padding: 20px;
}

.message-wrapper {
  display: flex;
  flex-direction: column;
  margin-bottom: 20px;
  max-width: 85%;
}

.message-wrapper.user {
  align-items: flex-end;
  margin-left: auto;
}

.message-wrapper.assistant {
  align-items: flex-start;
  margin-right: auto;
}

.message-content {
  padding: 12px 15px;
  border-radius: 12px;
  background-color: #3c3c3c;
  line-height: 1.6;
  position: relative; /* For edit button positioning */
}

.message-wrapper.user .message-content {
  background-color: #90caf9;
  color: #121212;
}

.message-content p {
  margin: 0;
}

/* Footer for timestamp and TTS button */
.message-footer {
  display: flex;
  justify-content: space-between;
  align-items: center;
  margin-top: 12px; /* Space above the footer */
}

/* For user messages, push timestamp to the far right */
.message-wrapper.user .message-footer {
  justify-content: flex-end;
  align-items: center;
  gap: 10px;
}

.message-timestamp {
  font-size: 0.75rem;
  color: #888;
}

.message-wrapper.user .message-timestamp {
  color: #121212;
  opacity: 0.7;
}

/* TTS Button with transparent background */
.tts-button {
  background: transparent;
  border: none;
  cursor: pointer;
  color: #888; /* Default subtle color */
  padding: 0;
  margin-right: 10px; /* Space between icon and timestamp */
  display: flex;
  align-items: center;
  justify-content: center;
  transition: color 0.2s ease;
}

.tts-button:hover {
  color: #fff; /* Brighter on hover */
}

.tts-button.speaking {
  color: #90caf9; /* Accent color when active */
}

/* --- Input Form Area --- */
.message-input-form {
  display: flex;
  align-items: center;
  gap: 12px;
  padding: 15px 20px;
  border-top: 1px solid #444;
  background-color: #23272f;
}

.message-input-form textarea {
  flex-grow: 1;
  background-color: #23272f;
  border: 1.5px solid #555;
  border-radius: 8px;
  color: #fff;
  padding: 12px 16px;
  font-size: 1rem;
  resize: none;
  min-height: 44px;
  transition: border 0.2s;
}

.message-input-form textarea:focus {
  border: 1.5px solid #90caf9;
  outline: none;
}

.toggle-container {
  display: flex;
  align-items: center;
  gap: 6px;
  color: #b3b3b3;
  font-size: 0.95rem;
  background: #23272f;
  border-radius: 6px;
  padding: 4px 8px;
  margin: 0 2px;
  transition: background 0.2s;
}

.toggle-container:hover {
  background: #2d2d2d;
}

.toggle-container input[type="checkbox"] {
  accent-color: #90caf9;
  width: 18px;
  height: 18px;
  cursor: pointer;
}

.toggle-container label {
  cursor: pointer;
  user-select: none;
}

.send-button, .mic-button {
  flex-shrink: 0;
  border: none;
  border-radius: 8px;
  width: 44px;
  height: 44px;
  display: flex;
  justify-content: center;
  align-items: center;
  cursor: pointer;
  transition: background-color 0.2s, color 0.2s, border-color 0.2s;
}

.send-button {
  background-color: #90caf9;
  color: #121212;
  box-shadow: 0 2px 8px rgba(144,202,249,0.08);
}

.send-button:hover:not(:disabled) {
  background-color: #64b5f6;
  color: #fff;
}

.mic-button {
  background: none;
  color: #90caf9;
  border: 1.5px solid #90caf9;
  border-radius: 50%;
}

.mic-button:hover:not(:disabled) {
  background: #2d2d2d;
  color: #fff;
  border-color: #fff;
}

.mic-button.listening {
  color: #f44336;
  border-color: #f44336;
  background: #2d2d2d;
}

.send-button:disabled, .mic-button:disabled, .tts-button:disabled {
  opacity: 0.5;
  cursor: not-allowed;
}

/* --- Indicators & Special Content --- */
.loading-indicator {
  text-align: center;
  padding: 10px;
  font-style: italic;
  color: #b3b3b3;
}

.error-message {
  color: #f44336;
  text-align: center;
  padding: 0 20px 10px;
}

.mindmap-container {
  background-color: #2d2d2d; 
  padding: 20px;
  border-radius: 8px;
  margin-top: 12px;
  height: 400px; 
  width: 100%;
}

.deep-search .message-content {
  border-left: 3px solid #90caf9;
  background-image: linear-gradient(to right, rgba(144, 202, 249, 0.05), rgba(144, 202, 249, 0));
}

.sources-list {
  margin-top: 0.5rem;
  font-size: 0.9rem;
}

.sources-list ul {
  list-style-type: decimal;
  padding-left: 20px;
}

.sources-list a {
  color: #90caf9;
  text-decoration: none;
}

.sources-list a:hover {
  text-decoration: underline;
}

/* --- NEW: System Info Message Style --- */
.message-content.system-info {
  background-color: #2c3e50; /* A different color for system messages */
  border-left: 3px solid #3498db;
  font-style: italic;
  color: #ecf0f1;
}

/* --- NEW: Code Block with Copy Button --- */
.code-block-wrapper {
  position: relative;
  background-color: #1e1e1e;
  border-radius: 8px;
  margin: 10px 0;
  overflow: hidden;
}
.code-block-wrapper pre {
  margin: 0;
  padding: 15px;
  overflow-x: auto;
}
.copy-code-button {
  position: absolute;
  top: 8px;
  right: 8px;
  background-color: #444;
  color: #eee;
  border: none;
  padding: 5px 10px;
  border-radius: 5px;
  cursor: pointer;
  opacity: 0.7;
  transition: opacity 0.2s, background-color 0.2s;
  display: flex;
  align-items: center;
  gap: 5px;
}
.code-block-wrapper:hover .copy-code-button {
  opacity: 1;
}
.copy-code-button:hover {
  background-color: #555;
}

/* --- NEW: Edit Message Styles --- */
.edit-message-icon {
  background: none;
  border: none;
  color: #121212;
  opacity: 0.5;
  cursor: pointer;
  padding: 2px;
  transition: opacity 0.2s;
}
.message-wrapper.user:hover .edit-message-icon {
  opacity: 1;
}
.edit-message-container {
  display: flex;
  flex-direction: column;
  gap: 10px;
}
.edit-message-textarea {
  width: 100%;
  min-height: 80px;
  background-color: #e3f2fd;
  border: 1px solid #90caf9;
  border-radius: 4px;
  padding: 8px;
  font-family: inherit;
  font-size: 1rem;
  color: #121212;
  resize: vertical;
}
.edit-message-controls {
  display: flex;
  justify-content: flex-end;
  gap: 8px;
}
.edit-message-button {
  display: flex;
  align-items: center;
  gap: 5px;
  padding: 6px 12px;
  border-radius: 5px;
  border: none;
  cursor: pointer;
  font-weight: 500;
}
.edit-message-button.save {
  background-color: #4caf50;
  color: white;
}
.edit-message-button.cancel {
  background-color: #757575;
  color: white;
}

/* --- NEW: FAQ Button Styles --- */
.faq-container {
  display: flex;
  flex-wrap: wrap;
  gap: 8px;
  margin-top: 15px;
  padding-left: 10px;
}
.faq-button {
  background-color: rgba(144, 202, 249, 0.1);
  border: 1px solid rgba(144, 202, 249, 0.5);
  color: #90caf9;
  padding: 8px 12px;
  border-radius: 15px;
  cursor: pointer;
  font-size: 0.85rem;
  transition: background-color 0.2s;
}
.faq-button:hover:not(:disabled) {
  background-color: rgba(144, 202, 249, 0.2);
}
.faq-button:disabled {
  opacity: 0.5;
  cursor: not-allowed;
}


/* Modern pill-shaped input bar styles */
.modern-input-bar {
  display: flex;
  flex-direction: row;
  align-items: center;
  border: 1.5px solid #444;
  border-radius: 32px;
  background: #23272f;
  padding: 0 16px;
  margin: 16px auto 8px auto;
  max-width: 98vw;
  min-height: 56px;
  box-sizing: border-box;
  gap: 8px;
  width: 98vw;
}
.modern-input {
  flex: 1 1 auto;
  background: transparent;
  border: none;
  outline: none;
  color: #fff;
  font-size: 1.1rem;
  padding: 16px 8px;
  min-width: 0;
}
.input-action-btn {
  background: none;
  border: none;
  color: #b3b3b3;
  font-size: 1.25rem;
  border-radius: 50px;
  padding: 8px 14px;
  display: flex;
  align-items: center;
  gap: 6px;
  cursor: pointer;
  transition: background 0.18s, color 0.18s;
  font-weight: 500;
  outline: none;
}
.input-action-btn:hover:not(:disabled), .input-action-btn:focus:not(:disabled) {
  background: #333b4a;
  color: #90caf9;
}
.input-action-btn.active {
  background: #90caf9;
  color: #121212;
  font-weight: 600;
}
.input-action-btn:disabled {
  opacity: 0.5;
  cursor: not-allowed;
}

/* --- NEW: Style for listening mic button --- */
.input-action-btn.listening {
  background: #f44336;
  color: #fff;
}

.input-action-btn.stop-mic-btn {
  background: #e0e0e0;
  color: #1a1a1a;
}

.input-action-btn.stop-mic-btn:hover:not(:disabled) {
  background: #b3b3b3;
  color: #1a1a1a;
}

@media (min-width: 601px) {
  .modern-input-bar {
    display: flex;
    flex-direction: row;
    align-items: center;
    justify-content: space-between;
    gap: 8px;
    width: 100%;
    min-width: 0;
    overflow: hidden;
    box-sizing: border-box;
  }
  .input-bar-left,
  .input-bar-right {
    display: flex;
    flex-direction: row;
    align-items: center;
    gap: 8px;
<<<<<<< HEAD
}

.training-button {
    background: linear-gradient(45deg, #667eea, #764ba2);
    border: none;
    border-radius: 8px;
    color: white;
    padding: 8px 12px;
    cursor: pointer;
    transition: all 0.3s ease;
    display: flex;
    align-items: center;
    justify-content: center;
    font-size: 16px;
}

.training-button:hover {
    background: linear-gradient(45deg, #764ba2, #667eea);
    transform: translateY(-2px);
    box-shadow: 0 4px 12px rgba(102, 126, 234, 0.4);
}

.hamburger-button-mobile {
    background: none; border: none; color: var(--secondary-text-color);
    width: 40px; height: 40px; border-radius: 50%;
    font-size: 1.25rem; display: flex; align-items: center; justify-content: center;
    transition: background-color 0.2s;
}
.hamburger-button-mobile:hover {
    background-color: var(--hover-color);
}
.chat-header h1 {
    margin: 0;
    font-size: 1.25rem;
    font-weight: 500;
}

/* === Desktop Gemini-style Sidebar === */
@media (min-width: 1024px) {
    /* Hide mobile-specific elements */
    .hamburger-button-mobile, .drawer-overlay, .mobile-sidebar-nav, .sidebar-divider { 
        display: none !important; 
    }

    /* Show desktop-specific elements */
    .sidebar-icons {
        display: flex; flex-direction: column; justify-content: space-between;
        align-items: center; width: var(--sidebar-icons-width);
        padding: 16px 0; flex-shrink: 0; background-color: var(--surface-color);
    }
    
    .sidebar-area { position: relative; left: auto; width: auto; transition: none; }
    
    .sidebar-icons-top, .sidebar-icons-bottom {
        display: flex; flex-direction: column; align-items: center; gap: 16px;
    }
    .icon-button {
        background: none; border: none; color: var(--secondary-text-color);
        width: 48px; height: 48px; border-radius: 50%; font-size: 1.2rem;
        display: flex; align-items: center; justify-content: center;
        cursor: pointer; transition: background-color 0.2s, color 0.2s;
    }
    .icon-button:hover { background-color: var(--hover-color); }
    .icon-button.active {
        background-color: var(--user-gradient-end);
        color: white;
    }
    .sidebar-content {
        width: var(--sidebar-content-width); max-width: var(--sidebar-content-width);
        border-left: 1px solid var(--border-color);
        transition: max-width 0.3s ease-in-out, padding 0.3s ease-in-out, opacity 0.3s ease-in-out;
        opacity: 1; overflow-x: hidden;
        gap: 24px; /* Restore gap for desktop */
    }
    .sidebar-area.collapsed .sidebar-content {
        max-width: 0; padding-left: 0; padding-right: 0;
        opacity: 0; overflow: hidden;
    }
    .chat-header { padding: 12px 24px; }
}

/* === Message Area & Other Styles === */
.messages-area { flex-grow: 1; overflow-y: auto; padding: 0 20px; }
.welcome-message { display: flex; flex-direction: column; align-items: center; justify-content: center; height: 100%; text-align: center; gap: 16px; }
.welcome-message h2 { font-size: 1.75rem; font-weight: 500; color: var(--secondary-text-color); }
.message-row { display: flex; gap: 16px; margin: 24px auto; max-width: 800px; width: 100%; }
.avatar { 
    width: 32px; height: 32px; border-radius: 50%; 
    background-color: var(--surface-color); 
    display: flex; align-items: center; justify-content: center; 
    font-weight: 500; flex-shrink: 0; margin-top: 2px; 
    font-size: 1rem;
}
.message-row.user .avatar { 
    background: linear-gradient(135deg, var(--user-gradient-start), var(--user-gradient-end)); 
    color: white; 
}
.profile-avatar {
    background: linear-gradient(135deg, var(--user-gradient-start), var(--user-gradient-end));
    color: white;
    width: 40px;
    height: 40px;
    font-size: 1.2rem;
}
.message-bubble-container { display: flex; flex-direction: column; width: 100%; gap: 8px; }
.message-bubble { line-height: 1.7; font-size: 1rem; color: var(--primary-text-color); }
.tts-button { background: none; border: none; color: var(--secondary-text-color); cursor: pointer; padding: 4px; border-radius: 50%; display: flex; align-items: center; justify-content: center; transition: background-color 0.2s; }
.tts-button:hover { background-color: var(--hover-color); color: var(--primary-text-color); }
.chat-footer { padding: 1rem 0; flex-shrink: 0; width: 100%; }
.input-area-container { max-width: 800px; margin: 0 auto; padding: 0 20px; box-sizing: border-box; }
.modern-input-bar { display: flex; align-items: center; gap: 8px; background-color: var(--surface-color); border: 1px solid var(--border-color); border-radius: 28px; padding: 4px 12px; min-height: 56px; transition: border-color 0.2s, box-shadow 0.2s; box-sizing: border-box; }
.modern-input-bar:focus-within { border-color: var(--secondary-text-color); box-shadow: 0 0 0 1px var(--secondary-text-color); }
.modern-input { flex-grow: 1; background: transparent; border: none; outline: none; color: var(--primary-text-color); font-size: 1rem; padding: 12px 4px; resize: none; height: 24px; line-height: 24px; max-height: 200px; font-family: inherit; }
.input-action-btn { background: none; border: 1.5px solid transparent; color: var(--secondary-text-color); font-size: 1rem; font-weight: 500; border-radius: 20px; padding: 6px 12px; display: flex; align-items: center; justify-content: center; cursor: pointer; transition: background-color 0.2s, color 0.2s, border-color 0.2s; white-space: nowrap; flex-shrink: 0; }
.input-action-btn.send-button, .input-action-btn.mic-button { padding: 8px; width: 40px; height: 40px; font-size: 1.2rem; border-radius: 50%; }
.input-action-btn:disabled { cursor: not-allowed; opacity: 0.5; }
.input-action-btn.active { background-color: var(--user-gradient-end); color: white; }
.error-message { color: #f48fb1; text-align: center; font-size: 0.9rem; margin-top: 8px; }
=======
    flex-shrink: 0;
  }
  .modern-input {
    min-width: 0;
    flex: 1 1 auto;
    width: 100%;
    box-sizing: border-box;
  }
}
>>>>>>> ac4aeae9
<|MERGE_RESOLUTION|>--- conflicted
+++ resolved
@@ -520,126 +520,6 @@
     flex-direction: row;
     align-items: center;
     gap: 8px;
-<<<<<<< HEAD
-}
-
-.training-button {
-    background: linear-gradient(45deg, #667eea, #764ba2);
-    border: none;
-    border-radius: 8px;
-    color: white;
-    padding: 8px 12px;
-    cursor: pointer;
-    transition: all 0.3s ease;
-    display: flex;
-    align-items: center;
-    justify-content: center;
-    font-size: 16px;
-}
-
-.training-button:hover {
-    background: linear-gradient(45deg, #764ba2, #667eea);
-    transform: translateY(-2px);
-    box-shadow: 0 4px 12px rgba(102, 126, 234, 0.4);
-}
-
-.hamburger-button-mobile {
-    background: none; border: none; color: var(--secondary-text-color);
-    width: 40px; height: 40px; border-radius: 50%;
-    font-size: 1.25rem; display: flex; align-items: center; justify-content: center;
-    transition: background-color 0.2s;
-}
-.hamburger-button-mobile:hover {
-    background-color: var(--hover-color);
-}
-.chat-header h1 {
-    margin: 0;
-    font-size: 1.25rem;
-    font-weight: 500;
-}
-
-/* === Desktop Gemini-style Sidebar === */
-@media (min-width: 1024px) {
-    /* Hide mobile-specific elements */
-    .hamburger-button-mobile, .drawer-overlay, .mobile-sidebar-nav, .sidebar-divider { 
-        display: none !important; 
-    }
-
-    /* Show desktop-specific elements */
-    .sidebar-icons {
-        display: flex; flex-direction: column; justify-content: space-between;
-        align-items: center; width: var(--sidebar-icons-width);
-        padding: 16px 0; flex-shrink: 0; background-color: var(--surface-color);
-    }
-    
-    .sidebar-area { position: relative; left: auto; width: auto; transition: none; }
-    
-    .sidebar-icons-top, .sidebar-icons-bottom {
-        display: flex; flex-direction: column; align-items: center; gap: 16px;
-    }
-    .icon-button {
-        background: none; border: none; color: var(--secondary-text-color);
-        width: 48px; height: 48px; border-radius: 50%; font-size: 1.2rem;
-        display: flex; align-items: center; justify-content: center;
-        cursor: pointer; transition: background-color 0.2s, color 0.2s;
-    }
-    .icon-button:hover { background-color: var(--hover-color); }
-    .icon-button.active {
-        background-color: var(--user-gradient-end);
-        color: white;
-    }
-    .sidebar-content {
-        width: var(--sidebar-content-width); max-width: var(--sidebar-content-width);
-        border-left: 1px solid var(--border-color);
-        transition: max-width 0.3s ease-in-out, padding 0.3s ease-in-out, opacity 0.3s ease-in-out;
-        opacity: 1; overflow-x: hidden;
-        gap: 24px; /* Restore gap for desktop */
-    }
-    .sidebar-area.collapsed .sidebar-content {
-        max-width: 0; padding-left: 0; padding-right: 0;
-        opacity: 0; overflow: hidden;
-    }
-    .chat-header { padding: 12px 24px; }
-}
-
-/* === Message Area & Other Styles === */
-.messages-area { flex-grow: 1; overflow-y: auto; padding: 0 20px; }
-.welcome-message { display: flex; flex-direction: column; align-items: center; justify-content: center; height: 100%; text-align: center; gap: 16px; }
-.welcome-message h2 { font-size: 1.75rem; font-weight: 500; color: var(--secondary-text-color); }
-.message-row { display: flex; gap: 16px; margin: 24px auto; max-width: 800px; width: 100%; }
-.avatar { 
-    width: 32px; height: 32px; border-radius: 50%; 
-    background-color: var(--surface-color); 
-    display: flex; align-items: center; justify-content: center; 
-    font-weight: 500; flex-shrink: 0; margin-top: 2px; 
-    font-size: 1rem;
-}
-.message-row.user .avatar { 
-    background: linear-gradient(135deg, var(--user-gradient-start), var(--user-gradient-end)); 
-    color: white; 
-}
-.profile-avatar {
-    background: linear-gradient(135deg, var(--user-gradient-start), var(--user-gradient-end));
-    color: white;
-    width: 40px;
-    height: 40px;
-    font-size: 1.2rem;
-}
-.message-bubble-container { display: flex; flex-direction: column; width: 100%; gap: 8px; }
-.message-bubble { line-height: 1.7; font-size: 1rem; color: var(--primary-text-color); }
-.tts-button { background: none; border: none; color: var(--secondary-text-color); cursor: pointer; padding: 4px; border-radius: 50%; display: flex; align-items: center; justify-content: center; transition: background-color 0.2s; }
-.tts-button:hover { background-color: var(--hover-color); color: var(--primary-text-color); }
-.chat-footer { padding: 1rem 0; flex-shrink: 0; width: 100%; }
-.input-area-container { max-width: 800px; margin: 0 auto; padding: 0 20px; box-sizing: border-box; }
-.modern-input-bar { display: flex; align-items: center; gap: 8px; background-color: var(--surface-color); border: 1px solid var(--border-color); border-radius: 28px; padding: 4px 12px; min-height: 56px; transition: border-color 0.2s, box-shadow 0.2s; box-sizing: border-box; }
-.modern-input-bar:focus-within { border-color: var(--secondary-text-color); box-shadow: 0 0 0 1px var(--secondary-text-color); }
-.modern-input { flex-grow: 1; background: transparent; border: none; outline: none; color: var(--primary-text-color); font-size: 1rem; padding: 12px 4px; resize: none; height: 24px; line-height: 24px; max-height: 200px; font-family: inherit; }
-.input-action-btn { background: none; border: 1.5px solid transparent; color: var(--secondary-text-color); font-size: 1rem; font-weight: 500; border-radius: 20px; padding: 6px 12px; display: flex; align-items: center; justify-content: center; cursor: pointer; transition: background-color 0.2s, color 0.2s, border-color 0.2s; white-space: nowrap; flex-shrink: 0; }
-.input-action-btn.send-button, .input-action-btn.mic-button { padding: 8px; width: 40px; height: 40px; font-size: 1.2rem; border-radius: 50%; }
-.input-action-btn:disabled { cursor: not-allowed; opacity: 0.5; }
-.input-action-btn.active { background-color: var(--user-gradient-end); color: white; }
-.error-message { color: #f48fb1; text-align: center; font-size: 0.9rem; margin-top: 8px; }
-=======
     flex-shrink: 0;
   }
   .modern-input {
@@ -648,5 +528,4 @@
     width: 100%;
     box-sizing: border-box;
   }
-}
->>>>>>> ac4aeae9
+}